// ---------------------------------------------------------------------------------------------------------------------
/// \file registers_window.hpp
/// \date 05. 07. 2023
/// \author Jakub Silhavy (jakub.silhavy.cz@gmail.com)
///
<<<<<<< HEAD
/// \brief This file defines a window that displays the contents of all CPU registers.
=======
/// \brief This file defines the window that displays the contents of all CPU registers.
>>>>>>> 3aaf4177
// ---------------------------------------------------------------------------------------------------------------------

#pragma once

// Project file imports

#include "../window.hpp"
#include "../../core/arm1176jzf_s/core.hpp"

namespace zero_mate::gui
{
    // -----------------------------------------------------------------------------------------------------------------
    /// \class CRegisters_Window
    /// \brief This class represents the window that displays the contents of all CPU registers.
    // -----------------------------------------------------------------------------------------------------------------
    class CRegisters_Window final : public IGUI_Window
    {
    private:
        // -------------------------------------------------------------------------------------------------------------
        /// \struct TCPU_Mode_Tab_States
        /// \brief Structure containing information about what tab (CPU mode) is currently selected.
        // -------------------------------------------------------------------------------------------------------------
        struct TCPU_Mode_Tab_States
        {
            ImGuiTableFlags USR_SYS_tab_open; ///< USR mode (tab)
            ImGuiTableFlags FIQ_tab_open;     ///< FIQ mode (tab)
            ImGuiTableFlags SVC_tab_open;     ///< SVC mode (tab)
            ImGuiTableFlags ABT_tab_open;     ///< ABT mode (tab)
            ImGuiTableFlags IRQ_tab_open;     ///< IRQ mode (tab)
            ImGuiTableFlags UND_tab_open;     ///< UND mode (tab)
        };

    public:
        // -------------------------------------------------------------------------------------------------------------
        /// \brief Creates an instance of the class.
        /// \param cpu Reference to the CPU whose registers' contents will be visualized
        // -------------------------------------------------------------------------------------------------------------
        explicit CRegisters_Window(const std::shared_ptr<arm1176jzf_s::CCPU_Core> cpu);

        // -------------------------------------------------------------------------------------------------------------
        /// \brief Renders the windows (IGUI_Window interface).
        // -------------------------------------------------------------------------------------------------------------
        void Render() override;

    private:
        // -------------------------------------------------------------------------------------------------------------
        /// \enum NFormat
        /// \brief Enumeration of different formats values can be displayed.
        // -------------------------------------------------------------------------------------------------------------
        enum class NFormat
        {
            HEX, ///< Hexadecimal values
            U32, ///< Unsigned 32 bits
            S32  ///< Signed 32 bits
        };

        // -------------------------------------------------------------------------------------------------------------
        /// \brief Checks if the CPU mode has changed.
        ///
        /// If it has, it selects the corresponding tab to view the banked registers of the current CPU mode.
        ///
        /// \param cpu_context CPU context
        // -------------------------------------------------------------------------------------------------------------
        void Check_If_CPU_Mode_Changes(const arm1176jzf_s::CCPU_Context& cpu_context);

        // -------------------------------------------------------------------------------------------------------------
        /// \brief Renders a label displaying the current CPU mode.
        /// \param cpu_context CPU context
        // -------------------------------------------------------------------------------------------------------------
        void Render_CPU_Mode(const arm1176jzf_s::CCPU_Context& cpu_context);

        // -------------------------------------------------------------------------------------------------------------
        /// \brief Renders tabs for different CPU modes (SVC, IRQ, FIQ, etc.)
        /// \param cpu_context CPU context
        // -------------------------------------------------------------------------------------------------------------
        void Render_Register_Modes_Tabs(const arm1176jzf_s::CCPU_Context& cpu_context);

        // -------------------------------------------------------------------------------------------------------------
        /// \brief Renders table with CPU registers of a given CPU mode.
        /// \param title Unique title (identifier) of the table
        /// \param format Format in which numbers will be printed (HEX, DEC, ...)
        /// \param mode Mode of the CPU
        /// \param cpu_context CPU context
        // -------------------------------------------------------------------------------------------------------------
        void Render_Registers_Table(const char* const title,
                                    NFormat format,
                                    arm1176jzf_s::CCPU_Context::NCPU_Mode mode,
                                    const arm1176jzf_s::CCPU_Context& cpu_context);

        // -------------------------------------------------------------------------------------------------------------
        /// \brief Renders different format tabs of a given CPU mode.
        /// \param mode Mode of the CPU
        /// \param context CPU context
        // -------------------------------------------------------------------------------------------------------------
        void Render_Register_Tabs(arm1176jzf_s::CCPU_Context::NCPU_Mode mode,
                                  const arm1176jzf_s::CCPU_Context& context);

        // -------------------------------------------------------------------------------------------------------------
        /// \brief Renders flags of the CPSR register.
        /// \param cpu_context  CPU context
        // -------------------------------------------------------------------------------------------------------------
        void Render_CPSR_Flags(const arm1176jzf_s::CCPU_Context& cpu_context);

        // -------------------------------------------------------------------------------------------------------------
        /// \brief Renders a raw integer value in a given format.
        /// \param value Value to be rendered
        /// \param format Format of the number (HEX, DEC, ...)
        // -------------------------------------------------------------------------------------------------------------
        void Render_Raw_Value(std::uint32_t value, NFormat format);

    private:
        const std::shared_ptr<arm1176jzf_s::CCPU_Core> m_cpu;  /// Reference to the CPU
        TCPU_Mode_Tab_States m_tab_states;                     ///< States of CPU modes (tabs)
        arm1176jzf_s::CCPU_Context::NCPU_Mode m_cpu_mode_prev; ///< Previous CPU mode
    };

} // namespace zero_mate::gui<|MERGE_RESOLUTION|>--- conflicted
+++ resolved
@@ -3,11 +3,7 @@
 /// \date 05. 07. 2023
 /// \author Jakub Silhavy (jakub.silhavy.cz@gmail.com)
 ///
-<<<<<<< HEAD
-/// \brief This file defines a window that displays the contents of all CPU registers.
-=======
 /// \brief This file defines the window that displays the contents of all CPU registers.
->>>>>>> 3aaf4177
 // ---------------------------------------------------------------------------------------------------------------------
 
 #pragma once
